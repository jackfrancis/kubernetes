/*
Copyright 2014 Google Inc. All rights reserved.

Licensed under the Apache License, Version 2.0 (the "License");
you may not use this file except in compliance with the License.
You may obtain a copy of the License at

    http://www.apache.org/licenses/LICENSE-2.0

Unless required by applicable law or agreed to in writing, software
distributed under the License is distributed on an "AS IS" BASIS,
WITHOUT WARRANTIES OR CONDITIONS OF ANY KIND, either express or implied.
See the License for the specific language governing permissions and
limitations under the License.
*/

package proxy

import (
	"fmt"
	"io"
	"net"
	"time"

	"github.com/GoogleCloudPlatform/kubernetes/pkg/api"
	"github.com/golang/glog"
)

// Proxier is a simple proxy for tcp connections between a localhost:lport and services that provide
// the actual implementations.
type Proxier struct {
	loadBalancer LoadBalancer
	serviceMap   map[string]int
}

// NewProxier returns a new Proxier.
func NewProxier(loadBalancer LoadBalancer) *Proxier {
	return &Proxier{loadBalancer: loadBalancer, serviceMap: make(map[string]int)}
}

// copyBytes copies bytes from in to out until EOF.
func copyBytes(in, out *net.TCPConn) {
	glog.Infof("Copying from %v <-> %v <-> %v <-> %v",
		in.RemoteAddr(), in.LocalAddr(), out.LocalAddr(), out.RemoteAddr())
	_, err := io.Copy(in, out)
	if err != nil {
		glog.Errorf("I/O error: %v", err)
	}

	in.CloseRead()
	out.CloseWrite()
}

// proxyConnection creates a bidirectional byte shuffler.
// It copies bytes to/from each connection.
func proxyConnection(in, out *net.TCPConn) {
	glog.Infof("Creating proxy between %v <-> %v <-> %v <-> %v",
		in.RemoteAddr(), in.LocalAddr(), out.LocalAddr(), out.RemoteAddr())
	go copyBytes(in, out)
	go copyBytes(out, in)
}

// AcceptHandler begins accepting incoming connections from listener and proxying the connections to the load-balanced endpoints.
// It never returns.
func (proxier Proxier) AcceptHandler(service string, listener net.Listener) {
	for {
		inConn, err := listener.Accept()
		if err != nil {
			glog.Errorf("Accept failed: %v", err)
			continue
		}
		glog.Infof("Accepted connection from: %v to %v", inConn.RemoteAddr(), inConn.LocalAddr())

		// Figure out where this request should go.
		endpoint, err := proxier.loadBalancer.LoadBalance(service, inConn.RemoteAddr())
		if err != nil {
			glog.Errorf("Couldn't find an endpoint for %s %v", service, err)
			inConn.Close()
			continue
		}

		glog.Infof("Mapped service %s to endpoint %s", service, endpoint)
		outConn, err := net.DialTimeout("tcp", endpoint, time.Duration(5)*time.Second)
		// We basically need to take everything from inConn and send to outConn
		// and anything coming from outConn needs to be sent to inConn.
		if err != nil {
			glog.Errorf("Dial failed: %v", err)
			inConn.Close()
			continue
		}
<<<<<<< HEAD
		go proxyConnection(inConn.(*net.TCPConn), outConn.(*net.TCPConn))
=======
		ProxyConnection(inConn.(*net.TCPConn), outConn.(*net.TCPConn))
>>>>>>> 314eb1ae
	}
}

// addService starts listening for a new service on a given port.
func (proxier Proxier) addService(service string, port int) error {
	// Make sure we can start listening on the port before saying all's well.
	l, err := net.Listen("tcp", fmt.Sprintf(":%d", port))
	if err != nil {
		return err
	}
	proxier.addServiceCommon(service, l)
	return nil
}

// addService starts listening for a new service, returning the port it's using.
// For testing on a system with unknown ports used.
func (proxier Proxier) addServiceOnUnusedPort(service string) (string, error) {
	// Make sure we can start listening on the port before saying all's well.
	l, err := net.Listen("tcp", ":0")
	if err != nil {
		return "", err
	}
	proxier.addServiceCommon(service, l)
	_, port, err := net.SplitHostPort(l.Addr().String())
	return port, nil
}

func (proxier Proxier) addServiceCommon(service string, l net.Listener) {
	glog.Infof("Listening for %s on %s", service, l.Addr().String())
	// If that succeeds, start the accepting loop.
	go proxier.AcceptHandler(service, l)
}

// OnUpdate handles update notices for the updated services.
func (proxier Proxier) OnUpdate(services []api.Service) {
	glog.Infof("Received update notice: %+v", services)
	for _, service := range services {
		port, exists := proxier.serviceMap[service.ID]
		if !exists || port != service.Port {
			glog.Infof("Adding a new service %s on port %d", service.ID, service.Port)
			err := proxier.addService(service.ID, service.Port)
			if err == nil {
				proxier.serviceMap[service.ID] = service.Port
			} else {
				glog.Infof("Failed to start listening for %s on %d", service.ID, service.Port)
			}
		}
	}
}<|MERGE_RESOLUTION|>--- conflicted
+++ resolved
@@ -88,11 +88,7 @@
 			inConn.Close()
 			continue
 		}
-<<<<<<< HEAD
-		go proxyConnection(inConn.(*net.TCPConn), outConn.(*net.TCPConn))
-=======
-		ProxyConnection(inConn.(*net.TCPConn), outConn.(*net.TCPConn))
->>>>>>> 314eb1ae
+		proxyConnection(inConn.(*net.TCPConn), outConn.(*net.TCPConn))
 	}
 }
 
